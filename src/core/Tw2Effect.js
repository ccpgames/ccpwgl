function Tw2Effect()
{
    this.name = '';
    this.effectFilePath = '';
    this.effectRes = null;
    this.parameters = {};
    this.passes = [];
}

Tw2Effect.prototype.Initialize = function()
{
    if (this.effectFilePath != '')
    {
        var path = this.effectFilePath;
        var dot = path.lastIndexOf('.');
        var ext = path.substr(dot);
        path = path.toLowerCase().substr(0, dot).replace("/effect/", device.effectDir) + ".sm_" + device.shaderModel;
        this.effectRes = resMan.GetResource(path);
        this.effectRes.RegisterNotification(this);
    }
};

Tw2Effect.prototype.GetEffectRes = function()
{
    return this.effectRes;
};

Tw2Effect.prototype.RebuildCachedData = function(resource)
{
    if (resource.IsGood())
    {
        this.BindParameters();
    }
};

Tw2Effect.prototype.BindParameters = function()
{
    if (this.effectRes == null || !this.effectRes.IsGood())
    {
        return false;
    }

    for (var i = 0; i < this.passes.length; ++i)
    {
        for (var j = 0; j < this.passes[i].stages.length; ++j)
        {
            for (var k = 0; k < this.passes[i].stages[j].reroutedParameters.length; ++k)
            {
                this.passes[i].stages[j].reroutedParameters[k].Unbind();
            }
        }
    }
    this.passes = [];
    for (var i = 0; i < this.effectRes.passes.length; ++i)
    {
        var pass = [];
        pass.stages = [];
        for (var j = 0; j < this.effectRes.passes[i].stages.length; ++j)
        {
            var stageRes = this.effectRes.passes[i].stages[j];
            var stage = {};
            stage.constantBuffer = new Float32Array(stageRes.constantSize);
            stage.reroutedParameters = [];
            stage.parameters = [];
            stage.textures = [];
            stage.constantBuffer.set(stageRes.constantValues);

            for (var k = 0; k < stageRes.constants.length; ++k)
            {
                var constant = stageRes.constants[k];
                var name = constant.name;
                if (name == 'PerFrameVS' ||
                    name == 'PerObjectVS' ||
                    name == 'PerFramePS' ||
                    name == 'PerObjectPS' ||
                    name == 'PerObjectPSInt')
                {
                    continue;
                }
                if (name in this.parameters)
                {
                    var param = this.parameters[name];
                    if (param.Bind(stage.constantBuffer, constant.offset, constant.size))
                    {
                        stage.reroutedParameters.push(param);
                    }
                    else
                    {
                        var p = {};
                        p.parameter = param;
                        p.constantBuffer = stage.constantBuffer;
                        p.offset = constant.offset;
                        p.size = constant.size;
                        stage.parameters.push(p);
                    }
                }
                else if (name in variableStore._variables)
                {
                    var param = variableStore._variables[name];
                    var p = {};
                    p.parameter = param;
                    p.constantBuffer = stage.constantBuffer;
                    p.offset = constant.offset;
                    p.size = constant.size;
                    stage.parameters.push(p);
                }
                else if (constant.isAutoregister)
                {
                    variableStore.RegisterType(name, constant.type);
                    var param = variableStore._variables[name];
                    var p = {};
                    p.parameter = param;
                    p.constantBuffer = stage.constantBuffer;
                    p.offset = constant.offset;
                    p.size = constant.size;
                    stage.parameters.push(p);
                }
            }

            for (var k = 0; k < stageRes.textures.length; ++k)
            {
                var name = stageRes.textures[k].name;
                var param = null;
                if (name in this.parameters)
                {
                    param = this.parameters[name];
                }
                else if (name in variableStore._variables)
                {
                    param = variableStore._variables[name];
                }
                else if (stageRes.textures[k].isAutoregister)
                {
                    variableStore.RegisterType(name, Tw2TextureParameter);
                    param = variableStore._variables[name];
                }
                else
                {
                    continue;
                }
                var p = {};
                p.parameter = param;
                p.slot = stageRes.textures[k].registerIndex;
                p.sampler = null;
                for (var n = 0; n < stageRes.samplers.length; ++n)
                {
                    if (stageRes.samplers[n].registerIndex == p.slot)
                    {
                        p.sampler = stageRes.samplers[n];
                        break;
                    }
                }
                if (j == 0)
                {
                    p.slot += 12;
                }
                stage.textures.push(p);
            }
            pass.stages.push(stage);
        }
        this.passes.push(pass);
    }
    if (device.effectObserver)
    {
        device.effectObserver.OnEffectChanged(this);
    }
    return true;
};

Tw2Effect.prototype.ApplyPass = function(pass)
{
    if (this.effectRes == null || !this.effectRes.IsGood() || pass >= this.passes.length)
    {
        return;
    }

    this.effectRes.ApplyPass(pass);
    var p = this.passes[pass];
    var rp = this.effectRes.passes[pass];
    var d = device;
<<<<<<< HEAD
    if (d.IsAlphaTestEnabled() && this.effectRes.passes[pass].shadowShaderProgram)
    {
        var program = this.effectRes.passes[pass].shadowShaderProgram;
    }
    else
    {
        var program = this.effectRes.passes[pass].shaderProgram;
=======
    if (d.IsAlphaTestEnabled() && rp.shadowShaderProgram)
    {
        var program = rp.shadowShaderProgram;
    }
    else
    {
        var program = rp.shaderProgram;
>>>>>>> 08073535
    }
    for (var i = 0; i < 2; ++i)
    {
        var stages = p.stages[i];
        for (var j = 0; j < stages.parameters.length; ++j)
        {
            var pp = stages.parameters[j];
            pp.parameter.Apply(pp.constantBuffer, pp.offset, pp.size);
        }
        for (var j = 0; j < stages.textures.length; ++j)
        {
            var tex = stages.textures[j];
            tex.parameter.Apply(tex.slot, tex.sampler, program.volumeSlices[tex.sampler.registerIndex]);
        }
    }
    if (program.constantBufferHandles[0] != null)
    {
        d.gl.uniform4fv(program.constantBufferHandles[0], p.stages[0].constantBuffer);
    }
    if (program.constantBufferHandles[7] != null)
    {
        d.gl.uniform4fv(program.constantBufferHandles[7], p.stages[1].constantBuffer);
    }
    if (device.perFrameVSData && program.constantBufferHandles[1])
    {
        d.gl.uniform4fv(program.constantBufferHandles[1], d.perFrameVSData.data);
    }
    if (device.perFramePSData && program.constantBufferHandles[2])
    {
        d.gl.uniform4fv(program.constantBufferHandles[2], d.perFramePSData.data);
    }
    if (d.perObjectData)
    {
        d.perObjectData.SetPerObjectDataToDevice(program.constantBufferHandles);
    }
};

Tw2Effect.prototype.GetPassCount = function()
{
    if (this.effectRes == null || !this.effectRes.IsGood())
    {
        return 0;
    }
    return this.passes.length;
};

Tw2Effect.prototype.GetPassInput = function(pass)
{
    if (this.effectRes == null || !this.effectRes.IsGood() || pass >= this.passes.length)
    {
        return null;
    }
    if (device.IsAlphaTestEnabled() && this.effectRes.passes[pass].shadowShaderProgram)
    {
        return this.effectRes.passes[pass].shadowShaderProgram.input;
    }
    else
    {
        return this.effectRes.passes[pass].shaderProgram.input;
    }
};


Tw2Effect.prototype.Render = function(cb)
{
    var count = this.GetPassCount();
    for (var i = 0; i < count; ++i)
    {
        this.ApplyPass(i);
        cb(this, i);
    }
};<|MERGE_RESOLUTION|>--- conflicted
+++ resolved
@@ -3,11 +3,11 @@
     this.name = '';
     this.effectFilePath = '';
     this.effectRes = null;
-    this.parameters = {};
-    this.passes = [];
+	this.parameters = {};
+	this.passes = [];
 }
 
-Tw2Effect.prototype.Initialize = function()
+Tw2Effect.prototype.Initialize = function ()
 {
     if (this.effectFilePath != '')
     {
@@ -20,20 +20,20 @@
     }
 };
 
-Tw2Effect.prototype.GetEffectRes = function()
+Tw2Effect.prototype.GetEffectRes = function ()
 {
     return this.effectRes;
 };
 
-Tw2Effect.prototype.RebuildCachedData = function(resource)
-{
-    if (resource.IsGood())
-    {
-        this.BindParameters();
-    }
-};
-
-Tw2Effect.prototype.BindParameters = function()
+Tw2Effect.prototype.RebuildCachedData = function (resource)
+{
+	if (resource.IsGood())
+	{
+		this.BindParameters();
+	}
+};
+
+Tw2Effect.prototype.BindParameters = function ()
 {
     if (this.effectRes == null || !this.effectRes.IsGood())
     {
@@ -167,7 +167,7 @@
     return true;
 };
 
-Tw2Effect.prototype.ApplyPass = function(pass)
+Tw2Effect.prototype.ApplyPass = function (pass)
 {
     if (this.effectRes == null || !this.effectRes.IsGood() || pass >= this.passes.length)
     {
@@ -178,23 +178,13 @@
     var p = this.passes[pass];
     var rp = this.effectRes.passes[pass];
     var d = device;
-<<<<<<< HEAD
-    if (d.IsAlphaTestEnabled() && this.effectRes.passes[pass].shadowShaderProgram)
-    {
-        var program = this.effectRes.passes[pass].shadowShaderProgram;
+    if (d.IsAlphaTestEnabled() && rp.shadowShaderProgram)
+    {
+        var program = rp.shadowShaderProgram;
     }
     else
     {
-        var program = this.effectRes.passes[pass].shaderProgram;
-=======
-    if (d.IsAlphaTestEnabled() && rp.shadowShaderProgram)
-    {
-        var program = rp.shadowShaderProgram;
-    }
-    else
-    {
         var program = rp.shaderProgram;
->>>>>>> 08073535
     }
     for (var i = 0; i < 2; ++i)
     {
@@ -232,33 +222,33 @@
     }
 };
 
-Tw2Effect.prototype.GetPassCount = function()
+Tw2Effect.prototype.GetPassCount = function ()
 {
     if (this.effectRes == null || !this.effectRes.IsGood())
-    {
-        return 0;
-    }
-    return this.passes.length;
-};
-
-Tw2Effect.prototype.GetPassInput = function(pass)
-{
-    if (this.effectRes == null || !this.effectRes.IsGood() || pass >= this.passes.length)
-    {
-        return null;
-    }
-    if (device.IsAlphaTestEnabled() && this.effectRes.passes[pass].shadowShaderProgram)
-    {
+	{
+		return 0;
+	}
+	return this.passes.length;
+};
+
+Tw2Effect.prototype.GetPassInput = function (pass)
+{
+	if (this.effectRes == null || !this.effectRes.IsGood() || pass >= this.passes.length)
+	{
+		return null;
+	}
+	if (device.IsAlphaTestEnabled() && this.effectRes.passes[pass].shadowShaderProgram)
+	{
         return this.effectRes.passes[pass].shadowShaderProgram.input;
-    }
-    else
-    {
+	}
+	else
+	{
         return this.effectRes.passes[pass].shaderProgram.input;
     }
 };
 
 
-Tw2Effect.prototype.Render = function(cb)
+Tw2Effect.prototype.Render = function (cb)
 {
     var count = this.GetPassCount();
     for (var i = 0; i < count; ++i)
